--- conflicted
+++ resolved
@@ -79,10 +79,7 @@
 
   beforeEach(() => {
     jest.clearAllMocks()
-    mockGetServerSession.mockResolvedValue({
-      user: mockUser,
-      expires: new Date(Date.now() + 24 * 60 * 60 * 1000).toISOString(),
-    })
+    mockSession(mockUser)
     mockCanUpdateTodo.mockResolvedValue(true)
     mockCanDeleteTodo.mockResolvedValue(true)
     mockIsValidAssignee.mockResolvedValue(true)
@@ -174,14 +171,7 @@
     })
 
     it('should update todo for assignee', async () => {
-<<<<<<< HEAD
-      mockGetServerSession.mockResolvedValue({
-        user: mockAssignee,
-        expires: new Date(Date.now() + 24 * 60 * 60 * 1000).toISOString(),
-      })
-=======
       mockSession(mockAssignee)
->>>>>>> c681d1f6
       mockCanUpdateTodo.mockResolvedValue(true)
       
       mockPrisma.todo.findUnique.mockResolvedValue({ projectId: mockProject.id })
@@ -203,14 +193,7 @@
 
     it('should reject update from non-participant', async () => {
       const otherUser = createTestUser({ id: 'other-user' })
-<<<<<<< HEAD
-      mockGetServerSession.mockResolvedValue({
-        user: otherUser,
-        expires: new Date(Date.now() + 24 * 60 * 60 * 1000).toISOString(),
-      })
-=======
       mockSession(otherUser)
->>>>>>> c681d1f6
       mockCanUpdateTodo.mockResolvedValue(false)
 
       const req = createMockRequest({
@@ -227,14 +210,7 @@
     })
 
     it('should validate assignee is project participant', async () => {
-<<<<<<< HEAD
-      mockGetServerSession.mockResolvedValue({
-        user: mockCreator,
-        expires: new Date(Date.now() + 24 * 60 * 60 * 1000).toISOString(),
-      })
-=======
       mockSession(mockCreator)
->>>>>>> c681d1f6
       mockCanUpdateTodo.mockResolvedValue(true)
       mockIsValidAssignee.mockResolvedValue(false)
       
@@ -255,14 +231,7 @@
 
   describe('DELETE', () => {
     it('should delete todo for creator', async () => {
-<<<<<<< HEAD
-      mockGetServerSession.mockResolvedValue({
-        user: mockCreator,
-        expires: new Date(Date.now() + 24 * 60 * 60 * 1000).toISOString(),
-      })
-=======
       mockSession(mockCreator)
->>>>>>> c681d1f6
       mockCanDeleteTodo.mockResolvedValue(true)
 
       const req = createMockRequest({
@@ -282,14 +251,7 @@
 
     it('should delete todo for project owner', async () => {
       const projectOwner = createTestUser({ id: mockProject.ownerId })
-<<<<<<< HEAD
-      mockGetServerSession.mockResolvedValue({
-        user: projectOwner,
-        expires: new Date(Date.now() + 24 * 60 * 60 * 1000).toISOString(),
-      })
-=======
       mockSession(projectOwner)
->>>>>>> c681d1f6
       mockCanDeleteTodo.mockResolvedValue(true)
 
       const req = createMockRequest({
@@ -305,14 +267,7 @@
 
     it('should reject delete from non-authorized user', async () => {
       const otherUser = createTestUser({ id: 'other-user' })
-<<<<<<< HEAD
-      mockGetServerSession.mockResolvedValue({
-        user: otherUser,
-        expires: new Date(Date.now() + 24 * 60 * 60 * 1000).toISOString(),
-      })
-=======
       mockSession(otherUser)
->>>>>>> c681d1f6
       mockCanDeleteTodo.mockResolvedValue(false)
 
       const req = createMockRequest({
