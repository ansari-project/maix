import { NextRequest } from 'next/server'
import { GET, POST } from '../route'
import { createMockRequest, mockSession, createTestUser } from '@/__tests__/helpers/api-test-utils.helper'

// Mock all dependencies at the top
jest.mock('next-auth/next')
jest.mock('@prisma/client', () => ({
  Prisma: {
    PrismaClientKnownRequestError: class PrismaClientKnownRequestError extends Error {
<<<<<<< HEAD
      code: string
      constructor(message: string, code: string) {
        super(message)
        this.code = code
        this.name = 'PrismaClientKnownRequestError'
      }
    },
    PrismaClientUnknownRequestError: class PrismaClientUnknownRequestError extends Error {
      constructor(message: string) {
        super(message)
        this.name = 'PrismaClientUnknownRequestError'
      }
    },
    PrismaClientValidationError: class PrismaClientValidationError extends Error {
      constructor(message: string) {
        super(message)
        this.name = 'PrismaClientValidationError'
      }
=======
      constructor(message: string, { code, clientVersion }: any) {
        super(message)
        this.name = 'PrismaClientKnownRequestError'
        this.code = code
        this.clientVersion = clientVersion
      }
      code: string
      clientVersion: string
>>>>>>> c681d1f6
    }
  }
}))
jest.mock('@/lib/prisma', () => ({
  prisma: {
    product: {
      findMany: jest.fn(),
      create: jest.fn(),
      findUnique: jest.fn(),
    },
    productMember: {
      create: jest.fn(),
    },
<<<<<<< HEAD
    organizationMember: {
      findUnique: jest.fn(),
    },
=======
>>>>>>> c681d1f6
    user: {
      findUnique: jest.fn(),
    },
    post: {
      create: jest.fn(),
    },
    $transaction: jest.fn(),
  },
}))

// Import mocked functions
import { getServerSession } from 'next-auth/next'
import { prisma } from '@/lib/prisma'

const mockGetServerSession = getServerSession as jest.MockedFunction<typeof getServerSession>
const mockPrisma = prisma as jest.Mocked<typeof prisma>

describe('/api/products - Simplified Tests', () => {
  const mockUser = createTestUser()

  beforeEach(() => {
    jest.clearAllMocks()
    // Mock user lookup for authentication
    mockPrisma.user.findUnique.mockResolvedValue(mockUser as any)
  })

  describe('GET', () => {
    it('should return only public products when not authenticated', async () => {
      mockSession(null) // No authentication

      const mockProducts = [
        {
          id: 'product-1',
          name: 'Public Product',
          visibility: 'PUBLIC',
        },
      ]

      mockPrisma.product.findMany.mockResolvedValueOnce(mockProducts as any)

      const request = createMockRequest({ method: 'GET', url: 'http://localhost:3000/api/products' })
      const response = await GET(request)
      const data = await response.json()

      expect(response.status).toBe(200)
      expect(data).toHaveLength(1)
      
      // Verify query filtered for public products only
      expect(mockPrisma.product.findMany).toHaveBeenCalledWith(
        expect.objectContaining({
          where: {
            visibility: 'PUBLIC',
          },
        })
      )
    })

    it('should return public + owned products when authenticated', async () => {
      mockSession(mockUser) // Authenticated

      const mockProducts = [
        { id: 'product-1', visibility: 'PUBLIC' },
        { id: 'product-2', visibility: 'PRIVATE' },
      ]

      mockPrisma.product.findMany.mockResolvedValueOnce(mockProducts as any)

      const request = createMockRequest({ method: 'GET', url: 'http://localhost:3000/api/products' })
      const response = await GET(request)
      const data = await response.json()

      expect(response.status).toBe(200)
      expect(data).toHaveLength(2)
      
      // Verify query uses membership-based access control
      const queryCall = mockPrisma.product.findMany.mock.calls[0][0]
      expect(queryCall.where.OR).toBeDefined()
      expect(queryCall.where.OR).toContainEqual({ visibility: 'PUBLIC' })
<<<<<<< HEAD
      expect(queryCall.where.OR).toContainEqual({ members: { some: { userId: mockUser.id } } })
=======
      expect(queryCall.where.OR).toContainEqual({ 
        members: { some: { userId: mockUser.id } }
      })
      expect(queryCall.where.OR).toContainEqual({ 
        organization: { members: { some: { userId: mockUser.id } } }
      })
>>>>>>> c681d1f6
    })
  })

  describe('POST', () => {
    it('should create a product with valid data', async () => {
      mockSession(mockUser) // Authenticated

      const productData = {
        name: 'New Product',
        description: 'A great new product for testing',
      }

      const createdProduct = {
        id: 'new-product-id',
        ...productData,
        organizationId: null,
        owner: null,
        organization: null,
      }

      mockPrisma.$transaction.mockImplementationOnce(async (callback) => {
        // Mock the transaction callback
        const tx = {
          product: {
            create: jest.fn().mockResolvedValueOnce(createdProduct),
            findUnique: jest.fn().mockResolvedValueOnce(createdProduct),
          },
          productMember: {
<<<<<<< HEAD
            create: jest.fn(),
=======
            create: jest.fn().mockResolvedValueOnce({}),
>>>>>>> c681d1f6
          },
          post: {
            create: jest.fn().mockResolvedValueOnce({}),
          },
        }
        return callback(tx as any)
      })

      const request = createMockRequest({
        method: 'POST',
        url: 'http://localhost:3000/api/products',
        body: productData
      })

      const response = await POST(request)
      const data = await response.json()

      expect(response.status).toBe(201)
      expect(data.name).toBe(productData.name)
      expect(data.id).toBe('new-product-id')
    })

    it('should validate required fields', async () => {
      mockSession(mockUser) // Authenticated

      const invalidData = {
        name: '', // Empty name should fail validation
        description: 'Test',
      }

      const request = createMockRequest({
        method: 'POST',
        url: 'http://localhost:3000/api/products',
        body: invalidData
      })

      const response = await POST(request)
      const data = await response.json()

      expect(response.status).toBe(400)
      expect(data.error).toContain('Validation failed') // Updated to match apiHandler error format
    })
  })
})<|MERGE_RESOLUTION|>--- conflicted
+++ resolved
@@ -7,11 +7,12 @@
 jest.mock('@prisma/client', () => ({
   Prisma: {
     PrismaClientKnownRequestError: class PrismaClientKnownRequestError extends Error {
-<<<<<<< HEAD
       code: string
-      constructor(message: string, code: string) {
+      clientVersion: string
+      constructor(message: string, { code, clientVersion }: any) {
         super(message)
         this.code = code
+        this.clientVersion = clientVersion
         this.name = 'PrismaClientKnownRequestError'
       }
     },
@@ -26,16 +27,6 @@
         super(message)
         this.name = 'PrismaClientValidationError'
       }
-=======
-      constructor(message: string, { code, clientVersion }: any) {
-        super(message)
-        this.name = 'PrismaClientKnownRequestError'
-        this.code = code
-        this.clientVersion = clientVersion
-      }
-      code: string
-      clientVersion: string
->>>>>>> c681d1f6
     }
   }
 }))
@@ -49,12 +40,9 @@
     productMember: {
       create: jest.fn(),
     },
-<<<<<<< HEAD
     organizationMember: {
       findUnique: jest.fn(),
     },
-=======
->>>>>>> c681d1f6
     user: {
       findUnique: jest.fn(),
     },
@@ -133,16 +121,12 @@
       const queryCall = mockPrisma.product.findMany.mock.calls[0][0]
       expect(queryCall.where.OR).toBeDefined()
       expect(queryCall.where.OR).toContainEqual({ visibility: 'PUBLIC' })
-<<<<<<< HEAD
-      expect(queryCall.where.OR).toContainEqual({ members: { some: { userId: mockUser.id } } })
-=======
       expect(queryCall.where.OR).toContainEqual({ 
         members: { some: { userId: mockUser.id } }
       })
       expect(queryCall.where.OR).toContainEqual({ 
         organization: { members: { some: { userId: mockUser.id } } }
       })
->>>>>>> c681d1f6
     })
   })
 
@@ -171,11 +155,7 @@
             findUnique: jest.fn().mockResolvedValueOnce(createdProduct),
           },
           productMember: {
-<<<<<<< HEAD
-            create: jest.fn(),
-=======
             create: jest.fn().mockResolvedValueOnce({}),
->>>>>>> c681d1f6
           },
           post: {
             create: jest.fn().mockResolvedValueOnce({}),
