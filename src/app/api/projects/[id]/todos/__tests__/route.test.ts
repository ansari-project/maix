--- conflicted
+++ resolved
@@ -68,15 +68,8 @@
 
   beforeEach(() => {
     jest.clearAllMocks()
-<<<<<<< HEAD
-    mockGetServerSession.mockResolvedValue({
-      user: mockUser,
-      expires: new Date(Date.now() + 24 * 60 * 60 * 1000).toISOString(),
-    })
-=======
     mockSession(mockUser)
     mockPrisma.user.findUnique.mockResolvedValue(mockUser as any)
->>>>>>> c681d1f6
     mockCanManageTodos.mockResolvedValue(true)
     mockIsValidAssignee.mockResolvedValue(true)
   })
