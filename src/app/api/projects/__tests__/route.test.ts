--- conflicted
+++ resolved
@@ -37,11 +37,8 @@
     },
     projectMember: {
       create: jest.fn(),
-<<<<<<< HEAD
-=======
       findFirst: jest.fn(),
       findUnique: jest.fn(),
->>>>>>> c681d1f6
     },
     post: {
       create: jest.fn(),
