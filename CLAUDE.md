# CLAUDE.md - Maix Project Instructions

## ⚠️ CRITICAL SAFETY PROTOCOLS ⚠️

### Git Safety - READ BEFORE EVERY GIT OPERATION

1. **NEVER FORCE PUSH** - This can permanently delete other people's work
2. **ALWAYS CHECK FOR REMOTE CHANGES** before pushing: `git fetch origin && git log HEAD..origin/main --oneline`
3. **IF PUSH FAILS** - STOP and ask the user how to proceed. DO NOT make decisions independently.
4. **This is a COLLABORATIVE repository** - Other developers' work must be protected
5. **NEVER use `git add -A` or `git add .`** - Always use specific file paths with `git add [specific-files]`

### Database Safety - READ BEFORE ANY PRISMA OPERATION

#### Migration Best Practices (AI Agent Compatible)

1. **NEVER use `npx prisma db push`** - This command is destructive and will drop/recreate tables
   - ❌ `npx prisma db push` - NEVER USE THIS on any shared database
   - ❌ `npx prisma migrate dev` - Interactive only, breaks AI agents
   - ✅ `npm run db:migrate:new` - Safe, non-interactive migration creation
   - ✅ `npm run db:migrate:apply` - Apply migrations safely

2. **AI Agent Compatible Workflow (migrate diff + deploy)**:
   ```bash
   # Step 1: Create migration from schema changes (no prompts!)
   npm run db:migrate:new descriptive_name
   
   # Step 2: Review the generated SQL
   cat prisma/migrations/*/migration.sql
   
   # Step 3: Apply when ready
   npm run db:migrate:apply
   ```

3. **Environment Safety Protocol**:
   - ALWAYS use npm scripts (they auto-load .env correctly)
   - Scripts show which database you're targeting before running
   - Production requires explicit confirmation
   - Use `npm run db:migrate:status` to verify current state

4. **ALWAYS backup before migrations**:
   ```bash
   npm run db:backup
   ```

5. **Available Safe Commands**:
   ```bash
   npm run db:migrate:new migration_name  # Create migration using migrate diff
   npm run db:migrate:apply               # Apply pending migrations using deploy
   npm run db:migrate:status              # Check migration status
   npm run db:backup                      # Backup database with table counts
   npm run db:health                      # Comprehensive database health check
   npm run db:studio                      # Open Prisma Studio (read-only recommended)
   ```

**How It Works Under the Hood**:
- `db:migrate:new` runs `./scripts/create-migration.sh` which uses `prisma migrate diff`
- This generates SQL by comparing your schema to the current database state
- `db:migrate:apply` uses `prisma migrate deploy` (production-safe, non-interactive)
- No TTY detection issues, no interactive prompts, works perfectly with AI agents

This warning exists because:
- `db push` destroyed production data multiple times in July 2025
- Interactive `migrate dev` breaks AI agents and CI/CD
- Environment variable confusion led to wrong database targeting
- Prisma's design assumes human developers, not automation

See `docs/guides/prisma.md` for comprehensive safety guidelines.

---

## Project Overview

Maix (Meaningful AI Exchange) is an **AI-accelerated not-for-profit action and collaboration platform** built on Next.js 15. We connect skilled volunteers with meaningful AI/tech projects to advance communities through collaborative innovation.

### Core Focus Areas
- **ACTION** 🎯 - Getting things done efficiently with AI assistance
- **COMMUNITY** 👥 - Doing it together, AI-facilitated collaboration  
- **AI ASSISTANCE** ⚡ - Every workflow enhanced by intelligent automation

### AI-Native Platform Philosophy

**Maix is fundamentally AI-native** - unlike platforms that retrofit AI features onto existing paradigms, we're built from the ground up with AI as the primary interface and collaboration mechanism.

**What Makes Us AI-Native:**
- AI-first navigation and discovery (not traditional menus + AI addon)
- Intelligent project/task matching based on skills and context
- AI-assisted onboarding, contribution guidance, and code reviews
- Natural language interfaces for complex platform interactions
- Proactive suggestions and contextual assistance throughout workflows

**Competitive Differentiation:** While GitHub, Linear, and other platforms add AI features to existing UX patterns, Maix is designed as an AI-native experience where artificial intelligence is the primary way users interact with projects, discover opportunities, and collaborate with others.

### Technology Stack
- **Framework**: Next.js 15 with App Router
- **Database**: Neon PostgreSQL with pgvector extension
- **Auth**: NextAuth.js with Google OAuth
- **AI**: Google Gemini via `@google/genai` package (see `/docs/guides/google-genai-sdk-usage.md`)
- **UI**: shadcn/ui components

### Project Structure
```
maix/
├── src/
│   ├── app/              # Next.js App Router
│   ├── components/       # UI components (shadcn/ui based)
│   ├── lib/              # Utilities and configs
│   ├── hooks/            # Custom React hooks
│   └── types/            # TypeScript definitions
├── prisma/               # Database schema
├── tests/                # Test files
├── scripts/              # Build and utility scripts
│   └── tmp/             # Temporary/one-off scripts
└── docs/                 # Documentation
    ├── guides/           # How-to guides
    ├── designs/          # Feature designs
    └── howtos/           # User instructions
```

---

## DAPPER Development Methodology

**DAPPER** - Our structured development workflow: Design, Align, Plan, Produce, Evaluate, Revise

DAPPER ensures thoughtful design, human alignment, and high-quality implementation through two key documents that maintain complete history of proposals, decisions, and rationale.

**Document Flow**:
```
<<<<<<< HEAD
[feature-name]-design.md (Phases D → A)
├─ Design: Initial proposals, questions, alternatives
└─ Align: Decisions marked [ACCEPTED]/[REJECTED], rationale added
         ↓
    [Plan Phase creates Implementation Plan]
         ↓
[feature-name]-plan.md (Phases P → P → E → R)  
├─ Plan: Phases with ITRC structure defined
├─ Produce: Progress tracking, evidence trail added
├─ Evaluate: Test results, metrics incorporated
└─ Revise: Retrospective report + Updates to both docs with lessons learned
=======

## Development Guidelines

### Debugging Tips

**Comprehensive Debugging Guide**: See `docs/protocol/debugging-playbook.md` for a systematic approach to debugging test failures and CI/CD issues, including common patterns, bulk fix operations, and proven strategies.

**Schema Inspection**: When debugging database-related issues, read the Prisma schema file directly (`prisma/schema.prisma`) instead of starting Prisma Studio. This is faster and provides the exact field definitions and relationships.

**Mock Carefully in Tests**: When mocking auth modules, only mock the specific functions you need (e.g., `requireAuth`), not the entire module. This prevents breaking other functions that your code depends on:
```javascript
// Good - preserves other functions
jest.mock('@/lib/auth-utils', () => ({
  ...jest.requireActual('@/lib/auth-utils'),
  requireAuth: jest.fn()
}))

// Bad - breaks all other functions
jest.mock('@/lib/auth-utils')
>>>>>>> 8b1572f9
```

**Example**: For complete interface redesign:
- `complete-interface-redesign-design.md` → Design & Align phases
- `complete-interface-redesign-plan.md` → Plan through Revise phases

**Note**: Both documents MUST share the same prefix for clarity and traceability.

### DAPPER Configuration

**Expert Review Models**: When expert review is required (particularly in the Plan stage), use the following models:
- **Primary Models**: GPT-5 and Gemini Pro
- **Alternative Models**: O3, Claude Opus, or other high-capability models as available
- **Minimum Requirement**: At least two different expert models for critical reviews

This configuration applies to all DAPPER expert review requirements mentioned throughout this document.

### When to Use DAPPER

**Use DAPPER for:**
- New features requiring design decisions
- Complex refactoring with multiple approaches  
- Architecture changes with trade-offs
- Any work with significant complexity

**Skip DAPPER for:**
- Simple bug fixes
- Text/copy changes
- Configuration updates
- Straightforward dependency updates

### The Six Stages

#### 1. Design - Collaborative AI Design

**Purpose**: Create comprehensive design exploring multiple approaches

**Process**:
- Multiple AI agents collaborate to explore technical solutions
- Identify and PROPOSE simplifications as OPTIONS (not decisions) to prevent over-engineering
- Present simplifications with pros/cons for human to choose
- Surface trade-offs and alternative approaches
- Flag unresolved questions requiring human input

**Output**: Design document with architecture proposals, simplification OPTIONS (not decisions), alternatives, open questions, and risk analysis

#### 2. Align - Human Alignment & Decisions

**Purpose**: Review AI proposals and make strategic decisions

**Process**:
- Review each proposed simplification OPTION
- Choose which simplifications to accept or reject
- Make decisions on all open questions
- Provide additional constraints if needed
- Document rationale for decisions

**Output**: SAME document updated with decisions marked `[ACCEPTED]`, `[REJECTED]`, or `[DECIDED: choice + rationale]`, plus new "Alignment Outcomes" section

**Example transformation**:
```markdown
Before: **Awaiting Decision**
After:  **[ACCEPTED]** - Simplicity outweighs audit granularity
```

#### 3. Plan - Phase-Based Implementation Plan with ITRC Structure

**Purpose**: Break aligned design into executable phases with structured ITRC sub-tasks

**Process**: 
- Convert design into sequential phases that each deliver working functionality
- **MANDATORY**: Each phase MUST be broken down into ITRC sub-tasks:
  - **I (Implement)**: Build the functionality
  - **T (Test)**: Write and run tests
  - **R (Review)**: Code review with mcp__zen__codereview
  - **C (Commit & Push)**: Git commit and push after ITRC complete
- Define clear success criteria for each ITRC step
- **MANDATORY**: Get expert review from multiple models (see DAPPER Configuration above) before proceeding
- Incorporate review feedback into final plan

**Output**: Phase plan with ITRC-structured todos, deliverables, dependencies, success criteria, and expert review confirmation

**Example Phase Structure**:
```
Phase 2: Implement User Authentication
  ├─ Phase 2-I: Implement - Build auth components and API
  ├─ Phase 2-T: Test - Write and run auth tests
  ├─ Phase 2-R: Review - Code review with continuation_id
  └─ Phase 2-C: Commit & Push - Git commit and push with ITRC evidence
```

#### 4. Produce - Iterative Development (ITRC Cycle with Evidence-Based Enforcement)

**Purpose**: Execute the implementation plan with verifiable completion

**MANDATORY Process** - For EACH phase, you MUST complete the ITRC cycle:
1. **I - Implement**: Build the code for current phase
2. **T - Test**: Write and run tests for the implementation IMMEDIATELY after implementing
3. **R - Review**: Code review using `mcp__zen__codereview`
4. **C - Commit & Push**: Git commit with ITRC evidence AND push to remote repository

**CRITICAL**: Testing is NOT a separate phase - it happens WITHIN each phase as part of the ITRC cycle. Every phase must have its own tests before moving to the next phase.

##### TodoWrite Integration

When creating todos for phases, ALWAYS use the ITRC structure:
```typescript
// CORRECT: Explicit ITRC structure
todos = [
  { content: "Phase 1: Build Core Layout", status: "pending" },
  { content: "Phase 1-I: Implement - Create layout components", status: "pending" },
  { content: "Phase 1-T: Test - Write and run layout tests", status: "pending" },
  { content: "Phase 1-R: Review - Code review", status: "pending" },
  { content: "Phase 1-C: Commit & Push - Git commit and push", status: "pending" }
]

// WRONG: Missing ITRC structure
todos = [
  { content: "Phase 1: Build Core Layout", status: "pending" },
  { content: "Phase 2: Add Features", status: "pending" }
]
```

##### Evidence-Based Completion Requirements

**⚠️ CRITICAL ENFORCEMENT**:
- **NEVER mark a todo as complete without evidence of execution**
- **Test step**: Must show actual test output (npm test results showing PASSING tests)
- **Review step**: Must capture continuation_id from mcp__zen__codereview tool
- **Each phase**: Cannot proceed to next phase until all ITRC evidence is documented

**Every ITRC step requires documented evidence before marking complete:**

| Step | Evidence Required | Example |
|------|------------------|---------|
| **Implement** | Code changes staged/committed | `git status` showing files modified |
| **Test** | Test execution output with PASSING tests | `npm test` results showing "Tests: 42 passed" |
| **Review** | Code review tool output | `continuation_id` from mcp__zen__codereview |
| **Commit & Push** | Git operations complete | `git push` output showing success |

**Process Integrity Rule**: If you cannot provide evidence, the step is NOT complete.

##### Phase Transition Enforcement

**⚠️ PHASE TRANSITION BLOCKER**:
Before starting ANY new phase work (even exploratory edits):
1. **CHECK**: Are all current phase ITRC steps complete WITH evidence?
   - ❌ If NO: STOP. Complete ITRC first.
   - ✅ If YES: Proceed to next phase
2. **EVIDENCE AUDIT**: Can you show:
   - Test execution logs? (Must show PASSING tests)
   - Code review continuation_id?
   - Git commit hash AND successful push?

**Phase Completion Requirement**:
- **MANDATORY**: Commit AND PUSH at the end of EVERY phase after completing ITRC cycle
- Each phase must be a complete, working unit that can be committed and pushed
- Commit message MUST include ITRC evidence:
  ```
  feat: Phase X - [Description]
  
  - Implementation: [What was built]
  - Tests: X/Y passing
  - Review: continuation_id: [UUID]
  - ITRC cycle complete: I✓ T✓ R✓ C✓
  ```

**Output**: Working, tested, reviewed code with evidence trail, updated plan document, and committed to git

#### 5. Evaluate - Comprehensive Assessment

**Purpose**: Validate implementation against requirements

**Process**: Run integration tests, verify requirements, validate performance/security, user acceptance

**Output**: Evaluation report with test results, metrics, and identified issues

#### 6. Revise - Process Improvement & Documentation Updates

**Purpose**: Update project artifacts with implementation results and capture learnings for future projects

**RENAMED FROM "REFINE"**: The "Revise" stage focuses specifically on updating documentation and capturing lessons learned, providing better clarity of purpose than "refine".

**Process**: 
- **R1: Production Readiness** - Ensure production quality with measurable standards
  - Address evaluation findings and prepare for production
  - Fix identified issues, update documentation, optimize code, final quality checks
  - Verify all production requirements met
  
- **R2: Process Learning & Documentation Updates** - Update artifacts and capture lessons learned
  - **Update original design document** with implementation addendum showing final results
  - **Update implementation plan** with project retrospective report analyzing what worked/didn't work
  - **Add to lessons-learned.md** with cross-project insights and patterns for future reference
  - **Document methodology improvements** discovered during the project

**Key Principle**: **Update existing documents** rather than creating new ones to maintain coherent project history

**Output**: Production-ready release with updated project artifacts and documented lessons learned

### DAPPER Stage Gates

**CRITICAL**: You cannot proceed to the next stage without meeting exit criteria.

#### Design → Align Gate
- ✅ Architecture diagram complete
- ✅ Key components identified  
- ✅ Technical approach documented
- ✅ Open questions listed
- ✅ Initial risk assessment done

#### Align → Plan Gate  
- ✅ ALL Tier 1 (critical) questions answered
- ✅ Simplifications agreed and documented
- ✅ Design document updated with decisions
- ✅ No contradictions in documentation
- ✅ Technical feasibility validated
- ✅ Stakeholder sign-off obtained

#### Plan → Produce Gate
- ✅ Phases clearly defined with deliverables
- ✅ Dependencies mapped between phases
- ✅ Each phase has acceptance criteria
- ✅ Testing strategy defined
- ✅ Resource requirements identified
- ✅ **Expert Review MANDATORY**: Plan reviewed by multiple models (per DAPPER Configuration) for feasibility and completeness
- ✅ Review feedback incorporated into plan
- ✅ Final plan validated and approved

#### Produce → Evaluate Gate
- ✅ All planned phases complete
- ✅ Each phase completed ITRC cycle WITH EVIDENCE
- ✅ Code passes all tests
- ✅ Documentation updated
- ✅ No critical bugs open
- ✅ Feature works end-to-end

#### Evaluate → Revise Gate
- ✅ Performance benchmarks met
- ✅ User feedback collected
- ✅ Issues prioritized by severity
- ✅ Refinement scope defined

### Question Prioritization Framework

When you have open questions during Align, categorize them:

**Tier 1: Critical Blockers** (MUST answer before Plan)
- Affects database schema or core models
- Determines API design or architecture
- Impacts security or authentication
- Defines core business logic

**Tier 2: Important** (Should answer before relevant phase)
- Affects specific feature behavior
- Determines UI/UX patterns
- Impacts performance optimization

**Tier 3: Deferrable** (Can answer later or during implementation)
- Nice-to-have features
- Future enhancements
- Optimization details

### Common DAPPER Pitfalls to Avoid

1. **Premature Planning**: Moving to Plan before answering Tier 1 questions
2. **Skipping Align**: Don't let AI make business decisions
3. **Big Phases**: Keep phases small and deliverable
4. **Multiple Documents**: Maintain one evolving document
5. **No Stage Gates**: Proceeding without meeting exit criteria
6. **Silent PAT Generation**: For third-party integrations, always get user consent
7. **Incoherent Plans**: Phase objectives must match their tasks
8. **Marking Without Evidence**: NEVER mark ITRC steps complete without proof of execution

### DAPPER Quick Reference

```
D - Design    : AI explores and proposes
A - Align     : Human decides and aligns  
P - Plan      : Break into executable phases with ITRC
P - Produce   : Build, test, review, commit & push
E - Evaluate  : Comprehensive validation
R - Revise    : Update docs and capture lessons
```

---

## Testing Strategy

### Testing Philosophy

**FUNDAMENTAL PRINCIPLE**: A small number of well-thought-out tests is better than a large number of poor tests. Focus on testing behavior, not implementation details.

**Testing Principles:**
- **Test behavior, not implementation**: Test what users see and do, not how code works internally
- **No CSS-only tests**: Don't test that a component has a specific class or style
- **Meaningful assertions**: Each test should verify actual functionality
- **Avoid snapshot testing**: Brittle and provides little value
- **Integration over unit tests**: Test how components work together

**What to Test (Priority Order):**
1. Critical User Paths (30%) - Can users complete core workflows?
2. Data Operations (30%) - CRUD operations work correctly?
3. Edge Cases & Error States (20%) - Graceful failure handling?
4. Business Logic (20%) - Complex calculations and rules?

**What NOT to Test:**
- ❌ CSS classes or styles (unless they affect functionality)
- ❌ Third-party library internals
- ❌ Simple prop passing or state updates
- ❌ Implementation details that might change
- ❌ Mock-heavy unit tests that don't reflect reality

**Good Test Example:**
```typescript
// ✅ GOOD: Tests actual user behavior
it('should create a new project when form is submitted', async () => {
  const user = await createTestUser()
  const result = await createProject({
    name: 'Test Project',
    ownerId: user.id
  })
  expect(result.name).toBe('Test Project')
  expect(result.status).toBe('AWAITING_VOLUNTEERS')
})

// ❌ BAD: Tests implementation details
it('should have correct CSS class', () => {
  expect(component.className).toContain('btn-primary')
})
```

### Debugging Tips

**Schema Inspection**: When debugging database-related issues, read the Prisma schema file directly (`prisma/schema.prisma`) instead of starting Prisma Studio. This is faster and provides the exact field definitions and relationships.

**Mock Carefully in Tests**: When mocking auth modules, only mock the specific functions you need (e.g., `requireAuth`), not the entire module. This prevents breaking other functions that your code depends on:
```javascript
// Good - preserves other functions
jest.mock('@/lib/auth-utils', () => ({
  ...jest.requireActual('@/lib/auth-utils'),
  requireAuth: jest.fn()
}))

// Bad - breaks all other functions
jest.mock('@/lib/auth-utils')
```

### Test Database Setup (Docker)

**IMPORTANT**: We have a fully functional test database using Docker. USE IT for integration tests!

```bash
# Start the test database (Docker required)
npm run test:db:start     # Starts PostgreSQL on port 5433

# Run integration tests with real database
npm run test:integration  # Runs all integration tests
npm run test:int         # Alternative: uses test-db script

# Stop/reset test database
npm run test:db:stop     # Stops the container
npm run test:db:reset    # Completely resets the database

# Full test suite
npm run test:all         # Runs both unit and integration tests
```

**Test Database Configuration:**
- Runs on port 5433 (not 5432) to avoid conflicts with dev database
- Database name: `maix_test`
- User: `testuser`
- Password: `testpass`
- Copy `.env.test.example` to `.env.test` for configuration
- Database URL: `postgresql://testuser:testpass@localhost:5433/maix_test`

### Integration-First Testing Strategy

**Testing Priority Order:**
```
1. Integration Tests (60%) - Real database, real constraints
2. Unit Tests (30%) - Only for pure business logic  
3. E2E Tests (10%) - Critical user paths
```

**When to Mock vs When to Use Real Database:**
- ✅ Use REAL database for: Service layer, API routes, data operations
- ✅ Mock ONLY: External services (email, payments, third-party APIs)
- ❌ NEVER mock: Prisma, database operations, internal services

### Integration Test Checklist

```bash
# Before running integration tests:
[ ] Test database running? Check with: docker ps | grep postgres-test
[ ] If not running: npm run test:db:start
[ ] Run integration tests: npm run test:integration
[ ] Test database uses port 5433 (not 5432)
[ ] Integration tests use real database via prismaTest from db-test-utils

# For every new feature:
[ ] Docker started: npm run test:db:start
[ ] .env.test configured with test database URL
[ ] Integration tests written BEFORE implementation
[ ] Real database operations tested
[ ] Transactions and rollbacks verified
[ ] Constraints and cascades tested
```

### Available Test Commands

- `npm test` - All tests (unit + integration if DB is running)
- `npm run test:unit` - Unit tests only (excludes integration)
- `npm run test:integration` - Integration tests with real database
- `npm run test:integration:full` - Starts DB then runs integration tests
- `npm run test:integration:single` - Starts DB then runs single test file
- `npm run test:int` - Alternative integration test runner
- `npm run test:all` - Both unit and integration tests
- `npm run test:watch` - Watch mode for unit tests
- `npm run test:integration:watch` - Watch mode for integration tests
- `npm run test:db:start` - Start Docker test database
- `npm run test:db:stop` - Stop Docker test database
- `npm run test:db:reset` - Reset Docker test database

**Important Notes:**
- Integration tests require Docker to be running
- Test database runs on port 5433 (production uses 5432)
- Tests use real database operations, not mocks
- Database is cleaned between tests but not dropped
- Run `npm run build` after EVERY schema change
- No phase is complete without TypeScript compilation passing

See `docs/guides/integration-testing.md` and `docs/guides/testing-strategy.md` for detailed guides.

---

## Development Guidelines

### Project Management
- **Phase-Based Development**: We organize work into phases based on functionality, not time
- **Phases represent logical completion points**: Each phase delivers working functionality
- **No time estimates**: Phases are defined by deliverables, not duration
- **Sequential phases**: Complete one phase before moving to the next

### Git Guidelines

**Commits**: 
- No "Generated with Claude Code"
- Descriptive messages explaining the purpose of changes
- Use `git add [specific-files]` - NEVER `git add .` or `git add -A`

**Pushing**: 
- Never force push
- Always `git fetch origin && git status` first
- If rejected, STOP and ask user

**Pre-Commit Checklist**:
1. **Include dependencies**: Both `package.json` AND `package-lock.json` if changed
2. **Validate locally**: Run `npm run build` and `npm run test`
3. **Review significant changes**: Use `mcp__zen__codereview` for features

### Script Organization
- **Keep scripts organized**: Do not scatter .js and .py files throughout the codebase
- **Use scripts/tmp/**: Place temporary or one-off scripts in `scripts/tmp/` directory
- **Main scripts directory**: Production scripts go in `scripts/`
- **Clear naming**: Use descriptive names that indicate the script's purpose
- **Documentation**: Add comments at the top of scripts explaining their purpose
- **Environment variables**: Do not set env vars directly on the command line. Create a script that sets the env vars internally

### Simplicity and Pragmatism

- **Bias towards simple solutions**: Address problems we currently have, not hypothetical future scaling issues
- **Avoid premature optimization**: Don't implement complex patterns for problems that don't exist yet
- **Use straightforward Prisma queries**: Query existing models directly rather than complex abstraction layers
- **Focus on current scale**: Design for the data and usage patterns we have today
- **Iterative complexity**: Add architectural complexity only when simple solutions prove insufficient

#### Example: Keeping Things Simple

**Avatar Photos**: Display user names instead of complex image handling. Eliminates storage, uploads, and UI complexity while providing essential identification. Similar approach for performance (optimize only when needed) and moderation (add only if abuse occurs).

### Performance and Security Priorities

#### Threat Model Context
- **What we are**: A community platform for volunteer matching
- **What we're NOT**: A financial service, healthcare system, or sensitive data processor
- **No money exchanged**: No payment processing, no financial transactions
- **Low-value target**: Not attractive to sophisticated attackers
- **Data sensitivity**: Public profiles and project information (not PII-heavy)

#### Security Approach
- **Focus on basics**: Input validation (already implemented with Zod)
- **Skip security theater**: No complex CSRF tokens, rate limiting, or audit logs
- **Pragmatic protection**: Prevent SQL injection (Prisma handles this), XSS (React handles this)
- **Authentication**: Basic session management with NextAuth is sufficient
- **Priority**: User experience and functionality over restrictive controls

### Technical Standards

- **Database**: Use Prisma for all operations, transactions for multi-table, proper error handling
- **Auth**: NextAuth.js for protected routes, role-based access, validate sessions on API routes  
- **UI/UX**: Clean design, WCAG 2.1 AA accessibility, semantic HTML, Markdown support via `<Markdown>` component

### TypeScript Configuration Strategy

Our project uses two separate TypeScript configuration files to ensure correctness for both development and production builds:

- **`tsconfig.json` (The Base Config)**
  - **Purpose**: Primary configuration used for local development by editors (VS Code) and for running our test suite via Jest (`ts-jest`)
  - **Scope**: Configured to understand the entire codebase, including application source code, test files, and test-specific libraries (Jest globals)

- **`tsconfig.build.json` (The Build Config)**
  - **Purpose**: Used exclusively by CI/CD pipeline for build validation (`npx tsc --noEmit -p tsconfig.build.json`)
  - **Scope**: Inherits from base `tsconfig.json` but explicitly **excludes** all test files (`**/*.test.ts`, etc.)
  - **Why**: Ensures CI type-check precisely matches what Next.js includes in production builds

### Debugging CI/CD Issues Efficiently

When GitHub Actions jobs fail, use GitHub CLI (`gh`) for faster debugging:

**Core Workflow**:

1. **Check Status**: List recent runs to find failures
   ```bash
   gh run list --limit 5
   ```

2. **View Detailed Status**: Get job breakdown for a specific run
   ```bash
   gh run view <RUN_ID>
   ```

3. **Get Failed Logs**: View logs for failed jobs
   ```bash
   gh run view --log-failed --job=<JOB_ID>
   ```

4. **Monitor Progress**: Check status periodically while working on other tasks
   ```bash
   gh run view <RUN_ID>
   ```

**Pro Tips**:
- Don't use `sleep` commands - work asynchronously and check periodically
- Use `--log-failed` to get only the relevant error information
- The `gh run view` command shows real-time status without repeatedly polling

---

## Key Database Concepts

### Project Lifecycle Management

Projects use a dual status system:
- **`status`**: Tracks lifecycle phase (AWAITING_VOLUNTEERS → PLANNING → IN_PROGRESS → COMPLETED)
- **`isActive`**: Controls volunteer recruitment (can be true even when IN_PROGRESS)

For detailed schema information, see `prisma/schema.prisma` and `docs/guides/maix-data-model.md`.

---

## Feature Documentation

For new features, use `docs/designs/FEATURE-DESIGN-TEMPLATE.md`. Focus on architecture, define phases by functionality not duration.

Directory structure: `experimental/` → `planned/` → `active/` → `shipped/`

---

## Code Health

**Quick health check**:
```bash
npm audit --audit-level=moderate  # Fix Critical/High only
grep -r "console\." src/ | wc -l  # Should trend down
npm outdated                       # Update only if needed
```

---

## Additional Resources

**Key Docs**: 
- README.md (setup and getting started)
- docs/guides/testing-strategy.md (comprehensive testing philosophy)
- docs/guides/maix-data-model.md (database schema documentation)
- docs/guides/google-genai-sdk-usage.md (AI integration guide)
- lessons-learned.md (cumulative project insights)

**Community Values**: 
- Community benefit over profit
- Knowledge sharing
- Transparency
- Collaboration

---

## Key Reminders for Claude Code

1. **Safety First**: Follow git and database safety protocols above
2. **Keep It Simple**: Bias towards simple solutions for current problems
3. **Use DAPPER**: Design, Align, Plan, Produce, Evaluate, Revise
4. **Test Pragmatically**: Integration-first with real database
5. **Track Progress**: Use TodoWrite tool for task management
6. **No Claude Suffixes**: Never add "Generated with Claude Code" to commits<|MERGE_RESOLUTION|>--- conflicted
+++ resolved
@@ -127,7 +127,6 @@
 
 **Document Flow**:
 ```
-<<<<<<< HEAD
 [feature-name]-design.md (Phases D → A)
 ├─ Design: Initial proposals, questions, alternatives
 └─ Align: Decisions marked [ACCEPTED]/[REJECTED], rationale added
@@ -139,27 +138,6 @@
 ├─ Produce: Progress tracking, evidence trail added
 ├─ Evaluate: Test results, metrics incorporated
 └─ Revise: Retrospective report + Updates to both docs with lessons learned
-=======
-
-## Development Guidelines
-
-### Debugging Tips
-
-**Comprehensive Debugging Guide**: See `docs/protocol/debugging-playbook.md` for a systematic approach to debugging test failures and CI/CD issues, including common patterns, bulk fix operations, and proven strategies.
-
-**Schema Inspection**: When debugging database-related issues, read the Prisma schema file directly (`prisma/schema.prisma`) instead of starting Prisma Studio. This is faster and provides the exact field definitions and relationships.
-
-**Mock Carefully in Tests**: When mocking auth modules, only mock the specific functions you need (e.g., `requireAuth`), not the entire module. This prevents breaking other functions that your code depends on:
-```javascript
-// Good - preserves other functions
-jest.mock('@/lib/auth-utils', () => ({
-  ...jest.requireActual('@/lib/auth-utils'),
-  requireAuth: jest.fn()
-}))
-
-// Bad - breaks all other functions
-jest.mock('@/lib/auth-utils')
->>>>>>> 8b1572f9
 ```
 
 **Example**: For complete interface redesign:
@@ -493,6 +471,8 @@
 
 ### Debugging Tips
 
+**Comprehensive Debugging Guide**: See `docs/protocol/debugging-playbook.md` for a systematic approach to debugging test failures and CI/CD issues, including common patterns, bulk fix operations, and proven strategies.
+
 **Schema Inspection**: When debugging database-related issues, read the Prisma schema file directly (`prisma/schema.prisma`) instead of starting Prisma Studio. This is faster and provides the exact field definitions and relationships.
 
 **Mock Carefully in Tests**: When mocking auth modules, only mock the specific functions you need (e.g., `requireAuth`), not the entire module. This prevents breaking other functions that your code depends on:
